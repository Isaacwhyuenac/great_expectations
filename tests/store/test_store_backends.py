import pytest
import json
import importlib
import os
import re
import boto3
from moto import mock_s3

import six
if six.PY2: FileNotFoundError = IOError

import pandas as pd


from great_expectations.data_context.store import (
    StoreBackend,
    InMemoryStoreBackend,
    FixedLengthTupleFilesystemStoreBackend,
    FixedLengthTupleS3StoreBackend,
)
from great_expectations.util import (
    gen_directory_tree_str,
)

def test_StoreBackendValidation():
    backend = StoreBackend({})

    backend._validate_key( ("I", "am", "a", "string", "tuple") )

    with pytest.raises(TypeError):
        backend._validate_key("nope")

    with pytest.raises(TypeError):
        backend._validate_key( ("I", "am", "a", "string", 100) )

    with pytest.raises(TypeError):
        backend._validate_key( ("I", "am", "a", "string", None) )

    # I guess this works. Huh.
    backend._validate_key( () )


def test_InMemoryStoreBackend():

    my_store = InMemoryStoreBackend()

    my_key = ("A",)
    with pytest.raises(KeyError):
        my_store.get(my_key)
    
    print(my_store.store)
    my_store.set(my_key, "aaa")
    print(my_store.store)
    assert my_store.get(my_key) == "aaa"

    my_store.set(("B",), {"x":1})

    assert my_store.has_key(my_key) == True
    assert my_store.has_key(("B",)) == True
    assert my_store.has_key(("A",)) == True
    assert my_store.has_key(("C",)) == False
    assert my_store.list_keys() == [("A",), ("B",)]

def test_FilesystemStoreBackend_two_way_string_conversion(tmp_path_factory):
    path = str(tmp_path_factory.mktemp('test_FilesystemStoreBackend_two_way_string_conversion__dir'))
    project_path = str(tmp_path_factory.mktemp('my_dir'))

    my_store = FixedLengthTupleFilesystemStoreBackend(
        root_directory=os.path.abspath(path),
        base_directory=project_path,
        key_length=3,
        filepath_template= "{0}/{1}/{2}/foo-{2}-expectations.txt",
    )

    tuple_ = ("A__a", "B-b", "C")
    converted_string = my_store._convert_key_to_filepath(tuple_)
    print(converted_string)
    assert converted_string == "A__a/B-b/C/foo-C-expectations.txt"

    recovered_key = my_store._convert_filepath_to_key("A__a/B-b/C/foo-C-expectations.txt")
    print(recovered_key)
    assert recovered_key == tuple_
    
    with pytest.raises(ValueError):
        tuple_ = ("A/a", "B-b", "C")
        converted_string = my_store._convert_key_to_filepath(tuple_)
        print(converted_string)

def test_FixedLengthTupleFilesystemStoreBackend_verify_that_key_to_filepath_operation_is_reversible(tmp_path_factory):
    path = str(tmp_path_factory.mktemp('test_FixedLengthTupleFilesystemStoreBackend_verify_that_key_to_filepath_operation_is_reversible__dir'))
    project_path = str(tmp_path_factory.mktemp('my_dir'))

    my_store = FixedLengthTupleFilesystemStoreBackend(
        root_directory=os.path.abspath(path),
        base_directory=project_path,
        key_length=3,
        filepath_template= "{0}/{1}/{2}/foo-{2}-expectations.txt",
    )
    #This should pass silently
    my_store.verify_that_key_to_filepath_operation_is_reversible()

    my_store = FixedLengthTupleFilesystemStoreBackend(
        root_directory=os.path.abspath(path),
        base_directory=project_path,
        key_length=3,
        filepath_template= "{0}/{1}/foo-{2}-expectations.txt",
    )
    #This also should pass silently
    my_store.verify_that_key_to_filepath_operation_is_reversible()


    with pytest.raises(ValueError):
        my_store = FixedLengthTupleFilesystemStoreBackend(
            root_directory=os.path.abspath(path),
            base_directory=project_path,
            key_length=3,
            filepath_template= "{0}/{1}/foo-expectations.txt",
        )


def test_FixedLengthTupleFilesystemStoreBackend(tmp_path_factory):
    path = "dummy_str"
    project_path = str(tmp_path_factory.mktemp('test_FixedLengthTupleFilesystemStoreBackend__dir'))

    my_store = FixedLengthTupleFilesystemStoreBackend(
        root_directory=os.path.abspath(path),
        base_directory=project_path,
        key_length=1,
        filepath_template= "my_file_{0}",
    )

    #??? Should we standardize on KeyValue, or allow each BackendStore to raise its own error types?
    with pytest.raises(FileNotFoundError):
        my_store.get(("AAA",))
    
    my_store.set(("AAA",), "aaa")
    assert my_store.get(("AAA",)) == "aaa"

    my_store.set(("BBB",), "bbb")
    assert my_store.get(("BBB",)) == "bbb"

    # NOTE: variable key lengths are not supported in this class
    # I suspect the best option is to differentiate between stores meant for reading AND writing,
    # vs Stores that only need to support writing. If a store only needs to support writing,
    # we don't need to guarantee reversibility of keys, which makes the internals **much** simpler.

    # my_store.set("subdir/my_file_BBB", "bbb")
    # assert my_store.get("subdir/my_file_BBB") == "bbb"

    # my_store.set("subdir/my_file_BBB", "BBB")
    # assert my_store.get("subdir/my_file_BBB") == "BBB"

    # with pytest.raises(TypeError):
    #     my_store.set("subdir/my_file_CCC", 123)
    #     assert my_store.get("subdir/my_file_CCC") == 123

    # my_store.set("subdir/my_file_CCC", "ccc")
    # assert my_store.get("subdir/my_file_CCC") == "ccc"

    print(my_store.list_keys())
    assert set(my_store.list_keys()) == {("AAA",), ("BBB",)}

    print(gen_directory_tree_str(project_path))
    assert gen_directory_tree_str(project_path) == """\
test_FixedLengthTupleFilesystemStoreBackend__dir0/
    my_file_AAA
    my_file_BBB
"""


@mock_s3
def test_FixedLengthTupleS3StoreBackend():
    """
    What does this test test and why?

    We will exercise the store backend's set method twice and then verify
    that the we calling get and list methods will return the expected keys.

    We will also check that the objects are stored on S3 at the expected location.

    """
    path = "dummy_str"
    bucket = "leakybucket"
    prefix = "this_is_a_test_prefix"

    # create a bucket in Moto's mock AWS environment
    conn = boto3.resource('s3', region_name='us-east-1')
    conn.create_bucket(Bucket=bucket)

    my_store = FixedLengthTupleS3StoreBackend(
        # NOTE: Eugene: 2019-09-06: root_directory should be removed from the base class
        root_directory=os.path.abspath(path),
        key_length=1,
        filepath_template="my_file_{0}",
        bucket=bucket,
        prefix=prefix,
    )

    my_store.set(("AAA",), "aaa", content_type='text/html; charset=utf-8')
<<<<<<< HEAD
    assert my_store.get(("AAA",)) == 'aaa'
=======
    assert my_store.get(("AAA",)) == b'aaa'
>>>>>>> 803ea37d

    # We should have set the raw data content type since we encode as utf-8
    object = boto3.client('s3').get_object(Bucket=bucket, Key=prefix + "/my_file_AAA")
    assert object["ContentType"] == 'text/html; charset=utf-8'
    assert object["ContentEncoding"] == 'utf-8'

    my_store.set(("BBB",), "bbb")
    assert my_store.get(("BBB",)) == 'bbb'

    print(my_store.list_keys())
    assert set(my_store.list_keys()) == {("AAA",), ("BBB",)}

    assert set([s3_object_info['Key'] for s3_object_info in boto3.client('s3').list_objects(
        Bucket=bucket, Prefix=prefix)['Contents']]) == {'this_is_a_test_prefix/my_file_AAA',
                                                        'this_is_a_test_prefix/my_file_BBB'}<|MERGE_RESOLUTION|>--- conflicted
+++ resolved
@@ -197,11 +197,8 @@
     )
 
     my_store.set(("AAA",), "aaa", content_type='text/html; charset=utf-8')
-<<<<<<< HEAD
     assert my_store.get(("AAA",)) == 'aaa'
-=======
-    assert my_store.get(("AAA",)) == b'aaa'
->>>>>>> 803ea37d
+
 
     # We should have set the raw data content type since we encode as utf-8
     object = boto3.client('s3').get_object(Bucket=bucket, Key=prefix + "/my_file_AAA")
