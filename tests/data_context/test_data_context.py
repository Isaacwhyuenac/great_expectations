--- conflicted
+++ resolved
@@ -44,83 +44,6 @@
 def parameterized_expectation_suite():
     with open("tests/test_fixtures/expectation_suites/parameterized_expectation_suite_fixture.json", "r") as suite:
         return json.load(suite)
-
-<<<<<<< HEAD
-
-def test_validate_saves_result_inserts_run_id(empty_data_context, filesystem_csv):
-    empty_data_context.add_datasource("my_datasource",
-                                    module_name="great_expectations.datasource",
-                                    class_name="PandasDatasource",
-                                    base_directory=str(filesystem_csv))
-    not_so_empty_data_context = empty_data_context
-
-    # we should now be able to validate, and have validations saved.
-    # assert not_so_empty_data_context._project_config["validations_store"]["local"]["base_directory"] == \
-    #     "uncommitted/validations/"
-    validations_dir = os.path.join(empty_data_context.root_directory, "uncommitted/validations/")
-    # assert gen_directory_tree_str(validations_dir) == "/\n"
-
-    # print(empty_data_context.stores.keys())
-    assert "local_validation_result_store" in not_so_empty_data_context.stores.keys()
-    assert not_so_empty_data_context.stores["local_validation_result_store"].store_backend.base_directory == \
-        "uncommitted/validations/"
-
-    # create a suite for our test
-    data_asset_name = "my_datasource/f1"
-    # We have to explicitly choose an expectation suite name, but normalization on the data_asset_name
-    # will insert our single generator, named default
-    not_so_empty_data_context.create_expectation_suite(data_asset_name, "default")
-
-    my_batch = not_so_empty_data_context.get_batch("my_datasource/f1", "default",
-                                                   not_so_empty_data_context.yield_batch_kwargs(data_asset_name))
-    my_batch.expect_column_to_exist("a")
-
-    with mock.patch("datetime.datetime") as mock_datetime:
-        mock_datetime.utcnow.return_value = datetime(1955, 11, 5)
-        validation_result = my_batch.validate()
-
-    print(gen_directory_tree_str(validations_dir))
-
-    with open(os.path.join(not_so_empty_data_context.root_directory, 
-            "uncommitted/validations/1955-11-05T000000Z/my_datasource/default/f1/default.json")) as infile:
-        saved_validation_result = json.load(infile)
-=======
-# FIXME : I believe that we want to deprecate this test because this behavior is no longer part of 
-# the intended behavior for batch.validate. Instead, data_context.run_validation_operator will handle it.
-# Assuming we agree, we should delete the commented code.
-# def test_validate_saves_result_inserts_run_id(empty_data_context, filesystem_csv):
-#     empty_data_context.add_datasource("my_datasource",
-#                                     module_name="great_expectations.datasource",
-#                                     class_name="PandasDatasource",
-#                                     base_directory=str(filesystem_csv))
-#     not_so_empty_data_context = empty_data_context
-
-#     # we should now be able to validate, and have validations saved.
-#     # assert not_so_empty_data_context._project_config["validations_store"]["local"]["base_directory"] == \
-#     #     "uncommitted/validations/"
-#     validations_dir = os.path.join(empty_data_context.root_directory, "uncommitted/validations/")
-#     # assert gen_directory_tree_str(validations_dir) == "/\n"
-
-#     # print(empty_data_context.stores.keys())
-#     assert "local_validation_result_store" in not_so_empty_data_context.stores.keys()
-#     assert not_so_empty_data_context.stores["local_validation_result_store"].store_backend.base_directory == \
-#         "uncommitted/validations/"
-
-#     my_batch = not_so_empty_data_context.get_batch("my_datasource/f1")
-#     my_batch.expect_column_to_exist("a")
-
-#     with mock.patch("datetime.datetime") as mock_datetime:
-#         mock_datetime.utcnow.return_value = datetime(1955, 11, 5)
-#         validation_result = my_batch.validate()
-
-#     print(gen_directory_tree_str(validations_dir))
-
-#     with open(os.path.join(not_so_empty_data_context.root_directory, 
-#             "uncommitted/validations/1955-11-05T000000Z/my_datasource/default/f1/default.json")) as infile:
-#         saved_validation_result = json.load(infile)
->>>>>>> 9d63c466
-    
-#     assert validation_result == saved_validation_result
 
 
 def test_list_available_data_asset_names(empty_data_context, filesystem_csv):
