import pytest

import json
from collections import OrderedDict

import great_expectations as ge
import great_expectations.render as render
from great_expectations.render.renderer import (
    DescriptivePageRenderer,
)
from great_expectations.render.view import DefaultJinjaPageView


@pytest.fixture()
def validation_results():
    with open("./tests/test_sets/expected_cli_results_default.json", "r") as infile:
        return json.load(infile, object_pairs_hook=OrderedDict)


@pytest.fixture()
def expectations():
    with open("./tests/test_sets/titanic_expectations.json", "r") as infile:
        return json.load(infile, object_pairs_hook=OrderedDict)


# noinspection PyPep8Naming
@pytest.mark.smoketest
def test_render_DefaultJinjaPageView_meta_info():
    validation_results = {
        "results": [],
        "statistics": {
            "evaluated_expectations": 156,
            "successful_expectations": 139,
            "unsuccessful_expectations": 17,
            "success_percent": 89.1025641025641
        },
        "meta": {
            "great_expectations.__version__": "0.7.0-beta",
            "data_asset_name": "tetanusvaricella",
<<<<<<< HEAD
            "expectation_suite_name": "my_suite",
            "run_id": "2019-06-25T14:58:09.960521",
=======
            "run_id": "2019-06-25T145809.960521Z",
>>>>>>> 42892a1a
            "batch_kwargs": {
                "path": "/Users/user/project_data/public_healthcare_datasets/tetanusvaricella/tetvardata.csv",
                "timestamp": 1561474688.693565
            }
        }
    }
    document = DescriptivePageRenderer.render(validation_results)
    html = DefaultJinjaPageView.render(document)
    print(html)
    # TODO: Use above print to set up snapshot test once we like the result

    assert '<a class="navbar-brand" href="#">tetanusvaricella</a>' in html


def test_render_section_page():
    section = {
        "section_name": None,
        "content_blocks": [
            {
                "content_block_type": "header",
                "header": "Overview",
            },
            {
                "content_block_type": "table",
                "header": "Dataset info",
                "table_rows": [
                    ["Number of variables", "12"],
                    ["Number of observations", "891"],
                ],
                "styling": {
                    "classes": [
                        "col-6",
                        "table-responsive"
                    ],
                    "styles": {
                        "margin-top": "20px"
                    },
                    "body": {
                        "classes": [
                            "table",
                            "table-sm"
                        ]
                    }
                }
            }
        ]
    }

    rendered_doc = ge.render.view.view.DefaultJinjaSectionView.render({
        "section": section,
        "section_loop": {"index": 1},
    })

    print(rendered_doc)
    assert rendered_doc == """<div id="section-1" class="ge-section container-fluid">
    <div class="row">
        
<div id="content-block-1" >
    <h3 id="content-block-1-header" >
        Overview
    </h3>
</div>
        
<div id="content-block-2" class="col-6 table-responsive" style="margin-top:20px;" >
    <h4 id="content-block-2-header" >
        Dataset info
    </h4>
    <table id="content-block-2-body" class="table table-sm" >
        <tr>
            <td id="content-block-2-cell-1-1" >Number of variables</td><td id="content-block-2-cell-1-2" >12</td></tr><tr>
            <td id="content-block-2-cell-2-1" >Number of observations</td><td id="content-block-2-cell-2-2" >891</td></tr></table>
</div>
        
    </div>
</div>"""


def test_rendering_components_without_section_loop_index():
    header_component_content = {
        # "component_type": "header",
        "content_block_type": "header",
        "header": "Overview",
    }
    rendered_doc = ge.render.view.view.DefaultJinjaComponentView.render({
        "content_block": header_component_content,
        "content_block_loop": {"index": 2},
    })
    print(rendered_doc)
    assert rendered_doc == \
        """
<div id="content-block-2" >
    <h3 id="content-block-2-header" >
        Overview
    </h3>
</div>"""

    rendered_doc = ge.render.view.view.DefaultJinjaComponentView.render({
        "content_block": header_component_content,
    })
    print(rendered_doc)
    assert rendered_doc == \
        """
<div id="content-block" >
    <h3 id="content-block-header" >
        Overview
    </h3>
</div>"""

    rendered_doc = ge.render.view.view.DefaultJinjaComponentView.render({
        "content_block": header_component_content,
        "section_loop": {"index": 3},
    })
    print(rendered_doc)
    assert rendered_doc == \
        """
<div id="content-block" >
    <h3 id="content-block-header" >
        Overview
    </h3>
</div>"""


def test_rendering_components_with_styling():
    # Medium-complicated example to verify that all the things are correctly piped to all the places

    header_component_content = {
        # "component_type": "table",
        "content_block_type": "table",
        "header": {
            "template": "$var1 $var2 $var3",
            "params": {
                "var1": "AAA",
                "var2": "BBB",
                "var3": "CCC",
            },
            "styling": {
                "default": {
                    "classes": ["x"]
                },
                "params": {
                    "var1": {
                        "classes": ["y"]
                    }
                }
            }
        },
        "subheader": {
            "template": "$var1 $var2 $var3",
            "params": {
                "var1": "aaa",
                "var2": "bbb",
                "var3": "ccc",
            },
            "styling": {
                "default": {
                    "classes": ["xx"]
                },
                "params": {
                    "var1": {
                        "classes": ["yy"]
                    }
                }
            }
        },
        "table_rows": [
            ["Mean", "446"],
            ["Minimum", "1"],
        ],
        "styling": {
            "classes": ["root_foo"],
            "styles": {"root": "bar"},
            "attributes": {"root": "baz"},
            "header": {
                "classes": ["header_foo"],
                "styles": {"header": "bar"},
                "attributes": {"header": "baz"},
            },
            "subheader": {
                "classes": ["subheader_foo"],
                "styles": {"subheader": "bar"},
                "attributes": {"subheader": "baz"},
            },
            "body": {
                "classes": ["body_foo"],
                "styles": {"body": "bar"},
                "attributes": {"body": "baz"},
            }
        }
    }
    rendered_doc = ge.render.view.view.DefaultJinjaComponentView.render({
        "content_block": header_component_content,
        "section_loop": {"index": 1},
        "content_block_loop": {"index": 2},
    })
    print(rendered_doc)
    assert rendered_doc == \
        """
<div id="section-1-content-block-2" class="root_foo" root="baz" style="root:bar;" >
    <h4 id="section-1-content-block-2-header" class="header_foo" header="baz" style="header:bar;" >
        <span class="y" >AAA</span> <span class="x" >BBB</span> <span class="x" >CCC</span>
    </h4>
    <h5 id="section-1-content-block-2-subheader" class="subheader_foo" subheader="baz" style="subheader:bar;" >
        <span class="yy" >aaa</span> <span class="xx" >bbb</span> <span class="xx" >ccc</span>
    </h5>
    <table id="section-1-content-block-2-body" class="body_foo" body="baz" style="body:bar;" >
        <tr>
            <td id="section-1-content-block-2-cell-1-1" >Mean</td><td id="section-1-content-block-2-cell-1-2" >446</td></tr><tr>
            <td id="section-1-content-block-2-cell-2-1" >Minimum</td><td id="section-1-content-block-2-cell-2-2" >1</td></tr></table>
</div>"""


### Test all the component types ###


def test_render_header_component():
    header_component_content = {
        # "component_type": "header",
        "content_block_type": "header",
        "header": "Overview",
    }
    rendered_doc = ge.render.view.view.DefaultJinjaComponentView.render({
        "content_block": header_component_content,
        "section_loop": {"index": 1},
        "content_block_loop": {"index": 2},
    })
    print(rendered_doc)
    assert rendered_doc == \
        """
<div id="section-1-content-block-2" >
    <h3 id="section-1-content-block-2-header" >
        Overview
    </h3>
</div>"""


def test_render_table_component():
    table_component_content = {
        # "component_type": "header",
        "content_block_type": "table",
        "header": "Overview",
        "table_rows": [
            ["Mean", "446"],
            ["Minimum", "1"],
        ],
        "styling": {
            "classes": ["col-4"],
        }
    }
    rendered_doc = ge.render.view.view.DefaultJinjaComponentView.render({
        "content_block": table_component_content,
        "section_loop": {"index": 1},
        "content_block_loop": {"index": 2},
    })
    print(rendered_doc)
    assert rendered_doc == \
        """
<div id="section-1-content-block-2" class="col-4" >
    <h4 id="section-1-content-block-2-header" >
        Overview
    </h4>
    <table id="section-1-content-block-2-body" >
        <tr>
            <td id="section-1-content-block-2-cell-1-1" >Mean</td><td id="section-1-content-block-2-cell-1-2" >446</td></tr><tr>
            <td id="section-1-content-block-2-cell-2-1" >Minimum</td><td id="section-1-content-block-2-cell-2-2" >1</td></tr></table>
</div>"""


def test_render_value_list():
    value_list_component_content = {
        'content_block_type': 'value_list',
        'header': 'Example values',
        'value_list': [{
            'template': '$value',
            'params': {'value': '0'},
            'styling': {'default': {'classes': ['badge', 'badge-info']}}
        }, {
            'template': '$value',
            'params': {'value': '1'},
            'styling': {'default': {'classes': ['badge', 'badge-info']}}
        }],
        'styling': {
            'classes': ['col-4'],
            'styles': {'margin-top': '20px'}
        }
    }

    rendered_doc = ge.render.view.view.DefaultJinjaComponentView.render({
        "content_block": value_list_component_content,
        "section_loop": {"index": 1},
        "content_block_loop": {"index": 2},
    })
    print(rendered_doc)
    assert rendered_doc == """
<div id="section-1-content-block-2" class="col-4" style="margin-top:20px;" >
    <h4 id="section-1-content-block-2-header" >
        Example values
    </h4>
    <p id="section-1-content-block-2-body" >
        <span class="badge badge-info" >0</span>
        <span class="badge badge-info" >1</span>
        </p>
</div>"""


def test_render_graph():
    graph_component_content = {
        "content_block_type": "graph",
        "header": "Histogram",
        "graph": "{\"$schema\": \"https://vega.github.io/schema/vega-lite/v2.6.0.json\", \"autosize\": \"fit\", \"config\": {\"view\": {\"height\": 300, \"width\": 400}}, \"data\": {\"name\": \"data-a681d02fb484e64eadd9721b37015d5b\"}, \"datasets\": {\"data-a681d02fb484e64eadd9721b37015d5b\": [{\"bins\": 3.7, \"weights\": 5.555555555555555}, {\"bins\": 10.8, \"weights\": 3.439153439153439}, {\"bins\": 17.9, \"weights\": 17.857142857142858}, {\"bins\": 25.0, \"weights\": 24.206349206349206}, {\"bins\": 32.0, \"weights\": 16.137566137566136}, {\"bins\": 39.1, \"weights\": 12.3015873015873}, {\"bins\": 46.2, \"weights\": 9.788359788359788}, {\"bins\": 53.3, \"weights\": 5.423280423280423}, {\"bins\": 60.4, \"weights\": 3.439153439153439}, {\"bins\": 67.5, \"weights\": 1.8518518518518516}]}, \"encoding\": {\"x\": {\"field\": \"bins\", \"type\": \"ordinal\"}, \"y\": {\"field\": \"weights\", \"type\": \"quantitative\"}}, \"height\": 200, \"mark\": \"bar\", \"width\": 200}",
        "styling": {
            "classes": ["col-4"]
        }
    }

    rendered_doc = ge.render.view.view.DefaultJinjaComponentView.render({
        "content_block": graph_component_content,
        "section_loop": {"index": 1},
        "content_block_loop": {"index": 2},
    })
    print(rendered_doc)
    assert rendered_doc == """
<div id="section-1-content-block-2" class="col-4" >
    <h4 id="section-1-content-block-2-header" >
        Histogram
    </h4>
    <div id="section-1-content-block-2-body" ></div>
        <script>
            // Assign the specification to a local variable vlSpec.
            vlSpec = {"$schema": "https://vega.github.io/schema/vega-lite/v2.6.0.json", "autosize": "fit", "config": {"view": {"height": 300, "width": 400}}, "data": {"name": "data-a681d02fb484e64eadd9721b37015d5b"}, "datasets": {"data-a681d02fb484e64eadd9721b37015d5b": [{"bins": 3.7, "weights": 5.555555555555555}, {"bins": 10.8, "weights": 3.439153439153439}, {"bins": 17.9, "weights": 17.857142857142858}, {"bins": 25.0, "weights": 24.206349206349206}, {"bins": 32.0, "weights": 16.137566137566136}, {"bins": 39.1, "weights": 12.3015873015873}, {"bins": 46.2, "weights": 9.788359788359788}, {"bins": 53.3, "weights": 5.423280423280423}, {"bins": 60.4, "weights": 3.439153439153439}, {"bins": 67.5, "weights": 1.8518518518518516}]}, "encoding": {"x": {"field": "bins", "type": "ordinal"}, "y": {"field": "weights", "type": "quantitative"}}, "height": 200, "mark": "bar", "width": 200};
            // Embed the visualization in the container with id `vis`
            vegaEmbed('#section-1-content-block-2-body', vlSpec, {
                actions: false
            }).then(result=>console.log(result)).catch(console.warn);
        </script>
</div>"""


# TODO: Add tests for the remaining component types
# * text
# * value_list
# * bullet_list
# * graph
# * example_list<|MERGE_RESOLUTION|>--- conflicted
+++ resolved
@@ -37,12 +37,8 @@
         "meta": {
             "great_expectations.__version__": "0.7.0-beta",
             "data_asset_name": "tetanusvaricella",
-<<<<<<< HEAD
             "expectation_suite_name": "my_suite",
             "run_id": "2019-06-25T14:58:09.960521",
-=======
-            "run_id": "2019-06-25T145809.960521Z",
->>>>>>> 42892a1a
             "batch_kwargs": {
                 "path": "/Users/user/project_data/public_healthcare_datasets/tetanusvaricella/tetvardata.csv",
                 "timestamp": 1561474688.693565
