--- conflicted
+++ resolved
@@ -134,9 +134,6 @@
 
     return class_instance
 
-<<<<<<< HEAD
-
-=======
 def load_class(class_name, module_name):
     # Get the class object itself from strings.
     loaded_module = importlib.import_module(module_name)
@@ -153,7 +150,6 @@
 # TODO: Rename runtime_config to runtime_environment and pass it through as a typed object, rather than unpacking it.
 # TODO: Rename config to constructor_kwargs and config_defaults -> constructor_kwarg_default
 # TODO: Improve error messages in this method. Since so much of our workflow is config-driven, this will be a *super* important part of DX.
->>>>>>> d669a908
 def instantiate_class_from_config(config, runtime_config, config_defaults=None):
     """Build a GE class from configuration dictionaries."""
 
@@ -176,10 +172,7 @@
 
     class_name = config.pop("class_name", None)
     if class_name is None:
-<<<<<<< HEAD
-=======
     # TODO : Trap this error and throw an informative message
->>>>>>> d669a908
         try:
             class_name = config_defaults.pop("class_name")
         except KeyError as e:
