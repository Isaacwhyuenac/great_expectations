import requests
import datetime
import logging
import os
import json
import errno
import six
import importlib
import copy
import re

logger = logging.getLogger(__name__)


def build_slack_notification_request(validation_json=None):
    # Defaults
    timestamp = datetime.datetime.strftime(datetime.datetime.now(), "%x %X")
    status = "Failed :x:"
    run_id = None

    title_block = {
        "type": "section",
        "text": {
            "type": "mrkdwn",
            "text": "No validation occurred. Please ensure you passed a validation_json.",
        },
    }

    query = {"blocks": [title_block]}

    if validation_json:
        if "meta" in validation_json:
            data_asset_name = validation_json["meta"].get(
                "data_asset_name", "no_name_provided_" + datetime.datetime.utcnow().isoformat().replace(":", "") + "Z"
            )
            expectation_suite_name = validation_json["meta"].get("expectation_suite_name", "default")

        n_checks_succeeded = validation_json["statistics"]["successful_expectations"]
        n_checks = validation_json["statistics"]["evaluated_expectations"]
        run_id = validation_json["meta"].get("run_id", None)
        check_details_text = "{} of {} expectations were met\n\n".format(
            n_checks_succeeded, n_checks)

        if validation_json["success"]:
            status = "Success :tada:"

        query["blocks"][0]["text"]["text"] = "*Validated batch from data asset:* `{}`\n*Status: {}*\n{}".format(
            data_asset_name, status, check_details_text)
        if "batch_kwargs" in validation_json["meta"]:
            batch_kwargs = {
                "type": "section",
                "text": {
                    "type": "mrkdwn",
                    "text": "Batch kwargs: {}".format(
                json.dumps(validation_json["meta"]["batch_kwargs"], indent=2))
                }
            }
            query["blocks"].append(batch_kwargs)

        if "result_reference" in validation_json["meta"]:
            report_element = {
                "type": "section",
                "text": {
                    "type": "mrkdwn",
                    "text": "- *Validation Report*: {}".format(validation_json["meta"]["result_reference"])},
            }
            query["blocks"].append(report_element)

        if "dataset_reference" in validation_json["meta"]:
            dataset_element = {
                "type": "section",
                "text": {
                    "type": "mrkdwn",
                    "text": "- *Validation data asset*: {}".format(validation_json["meta"]["dataset_reference"])
                },
            }
            query["blocks"].append(dataset_element)

    footer_section = {
        "type": "context",
        "elements": [
            {
                "type": "mrkdwn",
                "text": "Great Expectations run id {} ran at {}".format(run_id, timestamp),
            }
        ],
    }
    query["blocks"].append(footer_section)
    return query


def get_slack_callback(webhook):
    def send_slack_notification(validation_json=None):
        """Post a slack notification."""
        session = requests.Session()
        query = build_slack_notification_request(validation_json)

        try:
            response = session.post(url=webhook, json=query)
        except requests.ConnectionError:
            logger.warning(
                'Failed to connect to Slack webhook at {url} '
                'after {max_retries} retries.'.format(
                    url=webhook, max_retries=10))
        except Exception as e:
            logger.error(str(e))
        else:
            if response.status_code != 200:
                logger.warning(
                    'Request to Slack webhook at {url} '
                    'returned error {status_code}: {text}'.format(
                        url=webhook,
                        status_code=response.status_code,
                        text=response.text))
    return send_slack_notification


def safe_mmkdir(directory, exist_ok=True):
    """Simple wrapper since exist_ok is not available in python 2"""
    if not isinstance(directory, six.string_types):
        raise TypeError("directory must be of type str, not {0}".format({
            "directory_type": str(type(directory))
        }))

    if not exist_ok:
        raise ValueError(
            "This wrapper should only be used for exist_ok=True; it is designed to make porting easier later")
    try:
        os.makedirs(directory)
    except OSError as e:
        if e.errno != errno.EEXIST:
            raise

# TODO : Consider moving this into types.resource_identifiers.DataContextKey.
# NOTE : We **don't** want to encourage stringification of keys, other than in tests, etc.
# TODO : Rename to parse_string_to_data_context_key
def parse_string_to_data_context_resource_identifier(string, separator="."):
    string_elements = string.split(separator)

    loaded_module = importlib.import_module("great_expectations.data_context.types.resource_identifiers")
    class_ = getattr(loaded_module, string_elements[0])

    class_instance = class_(*(string_elements[1:]))

    return class_instance

<<<<<<< HEAD
# TODO: Rename runtime_config to runtime_environment and pass it through as a typed object, rather than unpacking it.
# TODO: Rename config to constructor_kwargs and config_defaults -> constructor_kwarg_default
# TODO: Improve error messages in this method. Since so much of our workflow is config-driven, this will be a *super* important part of DX.
def instantiate_class_from_config(config, runtime_config, config_defaults={}):
=======

def load_class(class_name, module_name):
    # Get the class object itself from strings.
    loaded_module = importlib.import_module(module_name)
    try:
        class_ = getattr(loaded_module, class_name)
    except AttributeError as e:
        raise AttributeError("Module : {} has no class named : {}".format(
            module_name,
            class_name,
        ))
    return class_


def instantiate_class_from_config(config, runtime_config, config_defaults=None):
    """Build a GE class from configuration dictionaries."""

    if config_defaults is None:
        config_defaults = {}

>>>>>>> 626875b6
    config = copy.deepcopy(config)

    module_name = config.pop("module_name", None)
    if module_name is None:
        try:
            module_name = config_defaults.pop("module_name")
        except KeyError as e:
            raise KeyError("Neither config : {} nor config_defaults : {} contains a module_name key.".format(
                config, config_defaults,
            ))
    else:
        # Pop the value without using it, to avoid sending an unwanted value to the config_class
        config_defaults.pop("module_name", None)

    class_name = config.pop("class_name", None)
    if class_name is None:
    # TODO : Trap this error and throw an informative message
        try:
            class_name = config_defaults.pop("class_name")
        except KeyError as e:
            raise KeyError("Neither config : {} nor config_defaults : {} contains a class_name key.".format(
                config, config_defaults,
            ))
    else:
        # Pop the value without using it, to avoid sending an unwanted value to the config_class
        config_defaults.pop("class_name", None)

    class_ = load_class(class_name=class_name, module_name=module_name)

    config_with_defaults = copy.deepcopy(config_defaults)
    config_with_defaults.update(config)
    config_with_defaults.update(runtime_config)

    try:
        class_instance = class_(**config_with_defaults)
    except TypeError as e:
        raise TypeError("Couldn't instantiate class : {} with config : \n\t{}\n \n".format(
            class_name,
            format_dict_for_error_message(config_with_defaults)
        ) + str(e))

    return class_instance


def format_dict_for_error_message(dict_):
    # TODO : Tidy this up a bit. Indentation isn't fully consistent.

    return '\n\t'.join('\t\t'.join((str(key), str(dict_[key]))) for key in dict_)


def substitute_config_variable(template_str, config_variables_dict):
    """
    This method takes a string, and if it is of the form ${SOME_VARIABLE} or $SOME_VARIABLE,
    returns the value of SOME_VARIABLE, otherwise returns the string unchanged.

    If the environment variable SOME_VARIABLE is set, the method uses its value for substitution.
    If it is not set, the value of SOME_VARIABLE is looked up in the config variables store (file).
    If it is not found there, the input string is returned as is.

    :param template_str: a string that might or might not be of the form ${SOME_VARIABLE}
            or $SOME_VARIABLE
    :param config_variables_dict: a dictionary of config variables. It is loaded from the
            config variables store (by default, "uncommitted/config_variables.yml file)
    :return:
    """
    if template_str is None:
        return template_str
    try:
        match = re.search(r'^\$\{(.*?)\}$', template_str) or re.search(r'^\$([_a-z][_a-z0-9]*)$', template_str)
    except TypeError:
        # If the value is not a string (e.g., a boolean), we should return it as is
        return template_str

    if match:
        config_variable_value = os.getenv(match.group(1))
        if not config_variable_value:
            config_variable_value = config_variables_dict.get(match.group(1))
            if not config_variable_value:
                config_variable_value = template_str
    else:
        config_variable_value = template_str

    return config_variable_value




def substitute_all_config_variables(data, replace_variables_dict):
    """
    Substitute all config variables of the form ${SOME_VARIABLE} in a dictionary-like
    config object for their values.

    The method traverses the dictionary recursively.

    :param data:
    :param replace_variables_dict:
    :return: a dictionary with all the variables replaced with their values
    """
    if isinstance(data, dict):
        return {k : substitute_all_config_variables(v, replace_variables_dict) for k, v in data.items()}
    return substitute_config_variable(data, replace_variables_dict)<|MERGE_RESOLUTION|>--- conflicted
+++ resolved
@@ -144,13 +144,6 @@
 
     return class_instance
 
-<<<<<<< HEAD
-# TODO: Rename runtime_config to runtime_environment and pass it through as a typed object, rather than unpacking it.
-# TODO: Rename config to constructor_kwargs and config_defaults -> constructor_kwarg_default
-# TODO: Improve error messages in this method. Since so much of our workflow is config-driven, this will be a *super* important part of DX.
-def instantiate_class_from_config(config, runtime_config, config_defaults={}):
-=======
-
 def load_class(class_name, module_name):
     # Get the class object itself from strings.
     loaded_module = importlib.import_module(module_name)
@@ -164,13 +157,15 @@
     return class_
 
 
+# TODO: Rename runtime_config to runtime_environment and pass it through as a typed object, rather than unpacking it.
+# TODO: Rename config to constructor_kwargs and config_defaults -> constructor_kwarg_default
+# TODO: Improve error messages in this method. Since so much of our workflow is config-driven, this will be a *super* important part of DX.
 def instantiate_class_from_config(config, runtime_config, config_defaults=None):
     """Build a GE class from configuration dictionaries."""
 
     if config_defaults is None:
         config_defaults = {}
 
->>>>>>> 626875b6
     config = copy.deepcopy(config)
 
     module_name = config.pop("module_name", None)
@@ -214,7 +209,6 @@
 
     return class_instance
 
-
 def format_dict_for_error_message(dict_):
     # TODO : Tidy this up a bit. Indentation isn't fully consistent.
 
