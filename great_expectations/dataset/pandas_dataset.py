--- conflicted
+++ resolved
@@ -768,36 +768,10 @@
 
     @DocInherit
     @MetaPandasDataSet.column_aggregate_expectation
-<<<<<<< HEAD
-    def expect_column_proportion_of_unique_values_to_be_between(self, column, min_value=0, max_value=1, output_format=None, include_config=False, catch_exceptions=None):
-        unique_value_count = column.value_counts().shape[0]
-        total_value_count = int(len(column))#.notnull().sum()
-
-        if total_value_count > 0:
-            proportion_unique = float(unique_value_count) / total_value_count
-        else:
-            proportion_unique = None
-
-        return {
-            "success": (
-                ((min_value is None) or (min_value <= proportion_unique)) and
-                ((max_value is None) or (proportion_unique <= max_value))
-            ),
-            "true_value": proportion_unique,
-            "summary_obj": {}
-        }
-
-    @DocInherit
-    @MetaPandasDataSet.column_aggregate_expectation
-    def expect_column_chisquare_test_p_value_greater_than(self, column, partition_object=None, p=0.05, tail_weight_holdout=0, output_format=None, include_config=False, catch_exceptions=None):
-        if not is_valid_categorical_partition_object(partition_object):
-            raise ValueError("Invalid categorical partition object.")
-=======
-    def expect_column_chisquare_test_p_value_greater_than(self, column, partition_object=None, p=0.05,
+    def expect_column_chisquare_test_p_value_greater_than(self, column, partition_object=None, p=0.05, tail_weight_holdout=0,
                                                           output_format=None, include_config=False, catch_exceptions=None, meta=None):
         if not is_valid_partition_object(partition_object):
             raise ValueError("Invalid partition object.")
->>>>>>> ddd1d115
 
         observed_frequencies = column.value_counts()
         # Convert to Series object to allow joining on index values
@@ -828,19 +802,13 @@
 
     @DocInherit
     @MetaPandasDataSet.column_aggregate_expectation
-<<<<<<< HEAD
-    def expect_column_bootstrapped_ks_test_p_value_greater_than(self, column, partition_object=None, p=0.05, bootstrap_samples=0, output_format=None, include_config=False, catch_exceptions=None):
+    def expect_column_bootstrapped_ks_test_p_value_greater_than(self, column, partition_object=None, p=0.05, bootstrap_samples=0,
+                                                                output_format=None, include_config=False, catch_exceptions=None, meta=None):
         if not is_valid_continuous_partition_object(partition_object):
             raise ValueError("Invalid continuous partition object.")
 
         if (partition_object['partition'][0] == -np.inf) or (partition_object['partition'][-1] == np.inf):
             raise ValueError("Partition endpoints must be finite.")
-=======
-    def expect_column_bootstrapped_ks_test_p_value_greater_than(self, column, partition_object=None, p=0.05, bootstrap_samples=0,
-                                                                output_format=None, include_config=False, catch_exceptions=None, meta=None):
-        if not is_valid_partition_object(partition_object):
-            raise ValueError("Invalid partition object.")
->>>>>>> ddd1d115
 
         def estimated_cdf(x):
             return np.interp(x, partition_object['partition'], np.append(np.array([0]), np.cumsum(partition_object['weights'])))
@@ -868,12 +836,9 @@
 
     @DocInherit
     @MetaPandasDataSet.column_aggregate_expectation
-<<<<<<< HEAD
-    def expect_column_kl_divergence_less_than(self, column, partition_object=None, threshold=None, tail_weight_holdout=0, internal_weight_holdout=0, output_format=None, include_config=False, catch_exceptions=None):
-=======
     def expect_column_kl_divergence_less_than(self, column, partition_object=None, threshold=None,
+                                              tail_weight_holdout=0, internal_weight_holdout=0,
                                               output_format=None, include_config=False, catch_exceptions=None, meta=None):
->>>>>>> ddd1d115
         if not is_valid_partition_object(partition_object):
             raise ValueError("Invalid partition object.")
 
