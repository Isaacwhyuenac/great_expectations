--- conflicted
+++ resolved
@@ -162,20 +162,11 @@
 
     @property
     def _constructor(self):
-<<<<<<< HEAD
-        return PandasDataSet
-=======
         return PandasDataset
->>>>>>> 3a487e35
 
 # Do we need to define _constructor_sliced and/or _constructor_expanddim? See http://pandas.pydata.org/pandas-docs/stable/internals.html#subclassing-pandas-data-structures
 
     def __finalize__(self, other, method=None, **kwargs):
-<<<<<<< HEAD
-        if isinstance(other, PandasDataSet):
-            self.initialize_expectations(other.get_expectations_config())
-        super(PandasDataSet, self).__finalize__(other, **kwargs)
-=======
         if isinstance(other, PandasDataset):
             self.initialize_expectations(other.get_expectations_config(
                 discard_failed_expectations=False,
@@ -186,7 +177,6 @@
             if self.discard_subset_failing_expectations:
                 self.discard_failing_expectations()
         super(PandasDataset, self).__finalize__(other, method, **kwargs)
->>>>>>> 3a487e35
         return self
 
     def __init__(self, *args, **kwargs):
