--- conflicted
+++ resolved
@@ -47,45 +47,31 @@
     def _render_dataset_info(cls, evrs, content_blocks):
         expect_table_row_count_to_be_between_evr = cls._find_evr_by_type(evrs['results'], "expect_table_row_count_to_be_between")
 
-<<<<<<< HEAD
-        table_rows = [
-            ["Number of variables", len(cls._get_column_list_from_evrs(evrs)),],
-            ["Number of observations", "?" if not expect_table_row_count_to_be_between_evr else expect_table_row_count_to_be_between_evr["result"]["observed_value"], ],
+        table_rows = []
+        table_rows.append(["Number of variables", len(cls._get_column_list_from_evrs(evrs)), ])
+
+        table_rows.append([
+            {
+                "template": "Number of observations",
+                "params": {},
+                "styling": {
+                    "attributes": {
+                        "data-toggle": "popover",
+                        "data-trigger": "hover",
+                        "data-placement": "top",
+                        "data-content": "expect_table_row_count_to_be_between",
+                        "container": "body",
+                    }
+
+                }
+            },
+            "?" if not expect_table_row_count_to_be_between_evr else expect_table_row_count_to_be_between_evr["result"][
+                "observed_value"]
+        ])
+
+        table_rows += [
             ["Missing cells", cls._get_percentage_missing_cells_str(evrs), ], # "866 (8.1%)"
             # ["Duplicate rows", "0 (0.0%)", ], #TODO: bring back when we have an expectation for this
-=======
-        table_rows = []
-        table_rows.append(["Number of variables", "12", ])
-
-        row_count_evr = cls._find_evr_by_type(
-            evrs["results"],
-            "expect_table_row_count_to_be_between"
-        )
-        if row_count_evr != None:
-            table_rows.append([
-                {
-                    "template": "Number of observations",
-                    "params": {},
-                    "styling": {
-                        "attributes": {
-                            "data-toggle": "popover",
-                            "data-trigger": "hover",
-                            "data-placement": "top",
-                            "data-content": "expect_table_row_count_to_be_between",
-                            "container": "body",
-                        }
-
-                    }
-                },
-                row_count_evr["result"]["observed_value"]
-            ])
-
-        table_rows += [
-            ["Missing cells", "866 (8.1%)", ],
-            ["Duplicate rows", "0 (0.0%)", ],
-            ["Total size in memory",	"83.6 KiB", ],
-            ["Average record size in memory", "96.1 B", ],
->>>>>>> 94ffd3dc
         ]
 
         content_blocks.append({
